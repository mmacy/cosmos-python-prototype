# Azure Cosmos DB SQL API SDK for Python

Azure Cosmos DB is a multi-model database service that supports document, key-value, wide-column, and graph databases. Several APIs are supported, including SQL, MongoDB, Gremlin, Cassandra, and Azure Table.

The Azure Cosmos DB SQL API SDK for Python enables you to manage database resources like containers (collections of JSON documents) and items (JSON documents), as well as query the documents in your database using familiar SQL-like syntax.

## Prerequisites

### Required

* Azure subscription - [Create a free account][azure_sub]
* Azure [Cosmos DB account][cosmos_account] - SQL API
* [Python 3.6+][python]

## Installation

The installation of the Azure Cosmos DB Python SDK involves installing packages via [pip][pip], optionally within a virtual environment via [venv][venv].

### Configure a virtual environment (optional)

Although not required, we recommend that you install the SDK within a Python virtual environment. By using a virtual environment, you can keep your your base system and Azure SDK environments isolated.

Execute the following commands to configure and then enter a virtual environment with [venv][venv]:

```Bash
python3 -m venv azure-cosmosdb-sdk-environment
source azure-cosmosdb-sdk-environment/bin/activate
```

### Install the SDK

Install the Azure Cosmos DB SDK for Python with [pip][pip]:

```Bash
pip install git+https://github.com/johanste/azure-cosmos-python.git@ux git+https://github.com/binderjoe/cosmos-python-prototype.git@master
```

## Authentication

Interaction with Cosmos DB starts with an instance of the **CosmosClient** class. To create the **CosmosClient** object, supply your Cosmos DB account's URI and one of its account keys to the **CosmosClient** constructor.

### Get credentials

You can get your account URI and account key in several ways, including with the [Azure CLI][azure_cli] and [Azure portal][azure_portal]. The Bash snippet below retrieves the account URI and its primary master key with the Azure CLI, and exports those values as environment variables.

```Bash
RES_GROUP=<resource-group-name>
ACCT_NAME=<cosmos-db-account-name>

export ACCOUNT_URI=$(az cosmosdb show --resource-group $RES_GROUP --name $ACCT_NAME --query documentEndpoint --output tsv)
export ACCOUNT_KEY=$(az cosmosdb list-keys --resource-group $RES_GROUP --name $ACCT_NAME --query primaryMasterKey --output tsv)
```

### Create client

Once you've populated the `ACCOUNT_URI` and `ACCOUNT_KEY` environment variables, you can create the **CosmosClient**.

```Python
from azure.cosmos import HTTPFailure, CosmosClient, Container, Database

import os
url = os.environ['ACCOUNT_URI']
key = os.environ['ACCOUNT_KEY']
client = CosmosClient(url, key)
```

## Usage

Once you have an initialized **CosmosClient**, you can interact with the primary resource types in Cosmos DB:

* [Database][cosmos_database]: Each Cosmos DB account contains one or more databases. When you create the database, you specify the API you'd like to use when interacting with it: SQL, MongoDB, Gremlin, Cassandra, or Azure Table.
* [Container][cosmos_container]: Each database in a Cosmos DB SQL API account houses one or more *containers*. A container is a collection of JSON documents (items), and is labeled a "Collection" in the Azure portal.
* [Item][cosmos_item]: Containers hold one or more *items*. Items are the JSON documents in your containers, and labeled "Documents" in the Azure portal.

For more information on these resources, see [Working with Azure Cosmos databases, containers and items][cosmos_resources].

## Examples

The following sections provide several example code snippets covering some of the most common Cosmos DB tasks, including:

* [Create a database](#create-a-database)
* [Create a container](#create-a-container)
* [Get an existing container](#get-an-existing-container)
* [Insert data](#insert-data)
* [Query the database](#query-the-database)
* [Get database properties](#get-database-properties)
* [Modify container properties](#modify-container-properties)

### Create a database

After authenticating your **CosmosClient**, you can work with any resource in the account. The code snippet below creates a SQL API database, which is the default when no API is specified when `create_database` is invoked. It also creates a container in the database, into which you can insert items.

```Python
database_name = 'myDatabase'
container_name = 'myContainer'

database = client.create_database(id=database_name, fail_if_exists=False)
```

The preceding snippet also handles the `HTTPFailure` exception if the container creation failed. For more information on error handling and troubleshooting, see the [Troubleshooting](#troubleshooting) section.

### Create a container

This example creates a container with default settings. If a container with the same name already exists in the database (generating a `409 Conflict` error), the existing container is returned instead.

```Python
try:
    container = database.create_container(id=container_name)
except HTTPFailure as e:
    if e.status_code != 409:
        raise
    container = database.get_container(container_name)
```

### Get an existing container

Retrieve an existing container from the database:

```Python
<<<<<<< HEAD
database = client.get_database(test_database_name)
container = database.get_container(test_container_name)

# Get a list of results from the container
items = container.query_items(query='SELECT * FROM root r WHERE r.id="something"')

# Enumerate the returned items
import json
for item in items:
    print(json.dumps(item, indent=True))
=======
database = client.get_database(database_name)
container = database.get_container(container_name)
>>>>>>> 6f5f3105
```

### Insert data

To insert items into a container, pass a dictionary containing your data to `Container.upsert_item`.

This example inserts several items into the container, each with a unique ID. If you don't include an `id` field in the items you insert, Cosmos DB generates an ID for you in the form of a GUID.

```Python
database = client.get_database(database_name)
container = database.get_container(container_name)

for i in range(1, 10):
    container.upsert_item(dict(
        id=f'item{i}',
        firstName='David',
        lastName='Smith'
        )
    )
```

### Query the database

A Cosmos DB SQL API database account supports querying the items in a container using SQL-like syntax.

This example queries a container for items with a specific `id`:

```Python
database = client.get_database(database_name)
container = database.get_container(container_name)

# Enumerate the returned items
import json
for item in container.query_items(query='SELECT * FROM mycontainer r WHERE r.id="something"'):
    print(json.dumps(item, indent=True))
```

> NOTE: Although you can specify *any* value for the container name in the `FROM` clause, we recommend you use the container name for consistency.

For more information on querying Cosmos DB databases using the SQL API, see [Query Azure Cosmos DB data with SQL queries][cosmos_sql_queries].

### Get database properties

Get and display the properties of a database:

```Python
database = client.get_database(database_name)
properties = database.properties
print(json.dumps(properties))
```

### Modify container properties

Certain properties of an existing container can be modified. This example sets the default time to live (TTL) for items in the container to 10 seconds:

```Python
database = client.get_database(database_name)
container = database.get_container(container_name)
database.set_container_properties(container, default_ttl=10)

# Display the new TTL setting for the container
container_props = database.get_container(container_name).properties
print(json.dumps(container_props['defaultTtl']))
```

For more information on TTL, see [Time to Live for Azure Cosmos DB data][cosmos_ttl].

## Troubleshooting

### General

When you interact with Cosmos DB using the Python SDK, errors returned by the service correspond to the same HTTP status codes returned for REST API requests:

[HTTP Status Codes for Azure Cosmos DB][cosmos_http_status_codes]

For example, if you try to create a container using an ID (name) that's already in use in your Cosmos DB database, a `409` error is returned, indicating the conflict. In the following snippet, the error is handled gracefully by catching the exception and displaying additional information about the error.

```Python
try:
    database.create_container(id=container_name)
except HTTPFailure as e:
    if e.status_code == 409:
        print("""Error creating container.
HTTP status code 409: The ID (name) provided for the container is already in use.
The container name must be unique within the database.""")
    else:
        raise
```

### Handle transient errors with retries

While working with Cosmos DB, you might encounter transient failures caused by [rate limits][cosmos_request_units] enforced by the service, or other transient problems like network outages. For information about handling these types of failures, see [Retry pattern][azure_pattern_retry] in the Cloud Design Patterns guide, and the related [Circuit Breaker pattern][azure_pattern_circuit_breaker].

## Next steps

### More sample code

Several Cosmos DB Python SDK samples are available to you in the SDK's GitHub repository. These samples provide example code for additional scenarios commonly encountered while working with Cosmos DB:

* [`examples.py`][sample_examples_misc] - Contains the code snippets found in this article, including basic account, database, and document management samples.
* [`databasemanagementsample.py`][sample_database_mgmt] - Python code for working with Azure Cosmos DB databases, including:
  * Create database
  * Get database by ID
  * Get database by query
  * List databases in account
  * Delete database
* [`documentmanagementsample.py`][sample_document_mgmt] - Example code for working with Cosmos DB documents, including:
  * Create container
  * Create documents (including those with differing schemas)
  * Get document by ID
  * Get all documents in a container

### Additional documentation

For more extensive documentation on the Cosmos DB service, see the [Azure Cosmos DB documentation][cosmos_docs] on docs.microsoft.com.

<!-- LINKS -->
[azure_cli]: https://docs.microsoft.com/cli/azure
[azure_portal]: https://portal.azure.com
[azure_pattern_circuit_breaker]: https://docs.microsoft.com/azure/architecture/patterns/circuit-breaker
[azure_pattern_retry]: https://docs.microsoft.com/azure/architecture/patterns/retry
[azure_sub]: https://azure.microsoft.com/free/
[cloud_shell]: https://docs.microsoft.com/azure/cloud-shell/overview
[cosmos_account]: https://docs.microsoft.com/azure/cosmos-db/account-overview
[cosmos_container]: https://docs.microsoft.com/azure/cosmos-db/databases-containers-items#azure-cosmos-containers
[cosmos_database]: https://docs.microsoft.com/azure/cosmos-db/databases-containers-items#azure-cosmos-databases
[cosmos_docs]: https://docs.microsoft.com/azure/cosmos-db/
[cosmos_http_status_codes]: https://docs.microsoft.com/rest/api/cosmos-db/http-status-codes-for-cosmosdb
[cosmos_item]: https://docs.microsoft.com/azure/cosmos-db/databases-containers-items#azure-cosmos-items
[cosmos_resources]: https://docs.microsoft.com/azure/cosmos-db/databases-containers-items
[cosmos_request_units]: https://docs.microsoft.com/azure/cosmos-db/request-units
[cosmos_sql_queries]: https://docs.microsoft.com/azure/cosmos-db/how-to-sql-query
[cosmos_ttl]: https://docs.microsoft.com/azure/cosmos-db/time-to-live
[pip]: https://pypi.org/project/pip/
[python]: https://www.python.org/downloads/
[venv]: https://docs.python.org/3/library/venv.html
[virtualenv]: https://virtualenv.pypa.io
[sample_examples_misc]: https://github.com/binderjoe/cosmos-python-prototype/blob/master/examples/examples.py
[sample_database_mgmt]: https://github.com/binderjoe/cosmos-python-prototype/blob/master/examples/databasemanagementsample.py
[sample_document_mgmt]: https://github.com/binderjoe/cosmos-python-prototype/blob/master/examples/documentmanagementsample.py<|MERGE_RESOLUTION|>--- conflicted
+++ resolved
@@ -117,21 +117,8 @@
 Retrieve an existing container from the database:
 
 ```Python
-<<<<<<< HEAD
-database = client.get_database(test_database_name)
-container = database.get_container(test_container_name)
-
-# Get a list of results from the container
-items = container.query_items(query='SELECT * FROM root r WHERE r.id="something"')
-
-# Enumerate the returned items
-import json
-for item in items:
-    print(json.dumps(item, indent=True))
-=======
-database = client.get_database(database_name)
-container = database.get_container(container_name)
->>>>>>> 6f5f3105
+database = client.get_database(database_name)
+container = database.get_container(container_name)
 ```
 
 ### Insert data
